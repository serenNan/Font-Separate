--- conflicted
+++ resolved
@@ -51,8 +51,5 @@
 *.bak
 *~
 截图
-<<<<<<< HEAD
 .vscode
-=======
-setting.json
->>>>>>> f9e24800
+setting.json